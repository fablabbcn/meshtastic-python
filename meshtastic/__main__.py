#!python3
""" Main Meshtastic
"""

import argparse
import logging
import os
import platform
import sys
import time

import pyqrcode # type: ignore[import-untyped]
import yaml
from google.protobuf.json_format import MessageToDict
from pubsub import pub # type: ignore[import-untyped]

import meshtastic.test
import meshtastic.util
from meshtastic import channel_pb2, config_pb2, portnums_pb2, remote_hardware, BROADCAST_ADDR
from meshtastic.version import get_active_version
from meshtastic.ble_interface import BLEInterface
from meshtastic.globals import Globals


def onReceive(packet, interface):
    """Callback invoked when a packet arrives"""
    our_globals = Globals.getInstance()
    args = our_globals.get_args()
    try:
        d = packet.get("decoded")
        logging.debug(f"in onReceive() d:{d}")

        # Exit once we receive a reply
        if (
            args
            and args.sendtext
            and packet["to"] == interface.myInfo.my_node_num
            and d["portnum"] == portnums_pb2.PortNum.TEXT_MESSAGE_APP
        ):
            interface.close()  # after running command then exit

        # Reply to every received message with some stats
        if d is not None and args and args.reply:
            msg = d.get("text")
            if msg:
                rxSnr = packet["rxSnr"]
                hopLimit = packet["hopLimit"]
                print(f"message: {msg}")
                reply = f"got msg '{msg}' with rxSnr: {rxSnr} and hopLimit: {hopLimit}"
                print("Sending reply: ", reply)
                interface.sendText(reply)

    except Exception as ex:
        print(f"Warning: There is no field {ex} in the packet.")


def onConnection(interface, topic=pub.AUTO_TOPIC):  # pylint: disable=W0613
    """Callback invoked when we connect/disconnect from a radio"""
    print(f"Connection changed: {topic.getName()}")


def getPref(node, comp_name):
    """Get a channel or preferences value"""

    name = splitCompoundName(comp_name)
    wholeField = name[0] == name[1]  # We want the whole field

    camel_name = meshtastic.util.snake_to_camel(name[1])
    # Note: protobufs has the keys in snake_case, so snake internally
    snake_name = meshtastic.util.camel_to_snake(name[1])
    logging.debug(f"snake_name:{snake_name} camel_name:{camel_name}")
    logging.debug(f"use camel:{Globals.getInstance().get_camel_case()}")

    # First validate the input
    localConfig = node.localConfig
    moduleConfig = node.moduleConfig
    found = False
    for config in [localConfig, moduleConfig]:
        objDesc = config.DESCRIPTOR
        config_type = objDesc.fields_by_name.get(name[0])
        pref = False
        if config_type:
            pref = config_type.message_type.fields_by_name.get(snake_name)
            if pref or wholeField:
                found = True
                break

    if not found:
        if Globals.getInstance().get_camel_case():
            print(
                f"{localConfig.__class__.__name__} and {moduleConfig.__class__.__name__} do not have an attribute {snake_name}."
            )
        else:
            print(
                f"{localConfig.__class__.__name__} and {moduleConfig.__class__.__name__} do not have attribute {snake_name}."
            )
        print("Choices are...")
        printConfig(localConfig)
        printConfig(moduleConfig)
        return False

    # Check if we need to request the config
    if len(config.ListFields()) != 0:
        # read the value
        config_values = getattr(config, config_type.name)
        if not wholeField:
            pref_value = getattr(config_values, pref.name)
            if Globals.getInstance().get_camel_case():
                print(f"{str(config_type.name)}.{camel_name}: {str(pref_value)}")
                logging.debug(
                    f"{str(config_type.name)}.{camel_name}: {str(pref_value)}"
                )
            else:
                print(f"{str(config_type.name)}.{snake_name}: {str(pref_value)}")
                logging.debug(
                    f"{str(config_type.name)}.{snake_name}: {str(pref_value)}"
                )
        else:
            print(f"{str(config_type.name)}:\n{str(config_values)}")
            logging.debug(f"{str(config_type.name)}: {str(config_values)}")
    else:
        # Always show whole field for remote node
        node.requestConfig(config_type)

    return True


def splitCompoundName(comp_name):
    """Split compound (dot separated) preference name into parts"""
    name = comp_name.split(".")
    if len(name) < 2:
        name[0] = comp_name
        name.append(comp_name)
    return name

def traverseConfig(config_root, config, interface_config):
    snake_name = meshtastic.util.camel_to_snake(config_root)
    for pref in config:
        pref_name = f"{snake_name}.{pref}"
        if isinstance(config[pref], dict):
            traverseConfig(pref_name, config[pref], interface_config)
        else:
            setPref(
                interface_config,
                pref_name,
                str(config[pref])
            )

    return True

def setPref(config, comp_name, valStr) -> bool:
    """Set a channel or preferences value"""

    name = splitCompoundName(comp_name)

    snake_name = meshtastic.util.camel_to_snake(name[-1])
    camel_name = meshtastic.util.snake_to_camel(name[-1])
    logging.debug(f"snake_name:{snake_name}")
    logging.debug(f"camel_name:{camel_name}")

    objDesc = config.DESCRIPTOR
    config_part = config
    config_type = objDesc.fields_by_name.get(name[0])
<<<<<<< HEAD
    if config_type and config_type.message_type is not None:
        for name_part in name[1:-1]:
            part_snake_name = meshtastic.util.camel_to_snake((name_part))
            config_part = getattr(config, config_type.name)
            config_type = config_type.message_type.fields_by_name.get(part_snake_name)
    pref = False
=======
    pref = None
>>>>>>> b280d0ba
    if config_type and config_type.message_type is not None:
        pref = config_type.message_type.fields_by_name.get(snake_name)
    # Others like ChannelSettings are standalone
    elif config_type:
        pref = config_type

    if (not pref) or (not config_type):
        return False

    val = meshtastic.util.fromStr(valStr)
    logging.debug(f"valStr:{valStr} val:{val}")

    if snake_name == "wifi_psk" and len(valStr) < 8:
        print(f"Warning: network.wifi_psk must be 8 or more characters.")
        return False

    enumType = pref.enum_type
    # pylint: disable=C0123
    if enumType and type(val) == str:
        # We've failed so far to convert this string into an enum, try to find it by reflection
        e = enumType.values_by_name.get(val)
        if e:
            val = e.number
        else:
            if Globals.getInstance().get_camel_case():
                print(
                    f"{name[0]}.{camel_name} does not have an enum called {val}, so you can not set it."
                )
            else:
                print(
                    f"{name[0]}.{snake_name} does not have an enum called {val}, so you can not set it."
                )
            print(f"Choices in sorted order are:")
            names = []
            for f in enumType.values:
                # Note: We must use the value of the enum (regardless if camel or snake case)
                names.append(f"{f.name}")
            for temp_name in sorted(names):
                print(f"    {temp_name}")
            return False

    # note: 'ignore_incoming' is a repeating field
    if snake_name != "ignore_incoming":
        try:
            if config_type.message_type is not None:
                config_values = getattr(config_part, config_type.name)
                setattr(config_values, pref.name, val)
            else:
                setattr(config_part, snake_name, val)
        except TypeError:
            # The setter didn't like our arg type guess try again as a string
            config_values = getattr(config_part, config_type.name)
            setattr(config_values, pref.name, valStr)
    else:
        if val == 0:
            # clear values
            print("Clearing ignore_incoming list")
            del config_type.message_type.ignore_incoming[:]
        else:
            print(f"Adding '{val}' to the ignore_incoming list")
            config_type.message_type.ignore_incoming.extend([val])

    prefix = f"{name[0]}." if config_type.message_type is not None else ""
    if Globals.getInstance().get_camel_case():
        print(f"Set {prefix}{camel_name} to {valStr}")
    else:
        print(f"Set {prefix}{snake_name} to {valStr}")

    return True


def onConnected(interface):
    """Callback invoked when we connect to a radio"""
    closeNow = False  # Should we drop the connection after we finish?
    waitForAckNak = (
        False  # Should we wait for an acknowledgment if we send to a remote node?
    )
    try:
        our_globals = Globals.getInstance()
        args = our_globals.get_args()

        # do not print this line if we are exporting the config
        if not args.export_config:
            print("Connected to radio")

        if args.setlat or args.setlon or args.setalt:
            closeNow = True

            alt = 0
            lat = 0.0
            lon = 0.0
            # TODO: use getNode(args.dest) to be able to set it for a remote node
            localConfig = interface.localNode.localConfig
            if args.setalt:
                alt = int(args.setalt)
                localConfig.position.fixed_position = True
                print(f"Fixing altitude at {alt} meters")
            if args.setlat:
                lat = float(args.setlat)
                localConfig.position.fixed_position = True
                print(f"Fixing latitude at {lat} degrees")
            if args.setlon:
                lon = float(args.setlon)
                localConfig.position.fixed_position = True
                print(f"Fixing longitude at {lon} degrees")

            print("Setting device position")
            # can include lat/long/alt etc: latitude = 37.5, longitude = -122.1
            interface.sendPosition(lat, lon, alt)
            interface.localNode.writeConfig("position")
        elif not args.no_time:
            # We normally provide a current time to the mesh when we connect
            interface.sendPosition()

        if args.set_owner:
            closeNow = True
            waitForAckNak = True
            print(f"Setting device owner to {args.set_owner}")
            interface.getNode(args.dest, False).setOwner(args.set_owner)

        if args.set_owner_short:
            closeNow = True
            waitForAckNak = True
            print(f"Setting device owner short to {args.set_owner_short}")
            interface.getNode(args.dest, False).setOwner(
                long_name=None, short_name=args.set_owner_short
            )

        # TODO: add to export-config and configure
        if args.set_canned_message:
            closeNow = True
            waitForAckNak = True
            print(f"Setting canned plugin message to {args.set_canned_message}")
            interface.getNode(args.dest, False).set_canned_message(
                args.set_canned_message
            )

        # TODO: add to export-config and configure
        if args.set_ringtone:
            closeNow = True
            waitForAckNak = True
            print(f"Setting ringtone to {args.set_ringtone}")
            interface.getNode(args.dest, False).set_ringtone(args.set_ringtone)

        if args.pos_fields:
            # If --pos-fields invoked with args, set position fields
            closeNow = True
            positionConfig = interface.getNode(args.dest).localConfig.position
            allFields = 0

            try:
                for field in args.pos_fields:
                    v_field = positionConfig.PositionFlags.Value(field)
                    allFields |= v_field

            except ValueError:
                print("ERROR: supported position fields are:")
                print(positionConfig.PositionFlags.keys())
                print(
                    "If no fields are specified, will read and display current value."
                )

            else:
                print(f"Setting position fields to {allFields}")
                setPref(positionConfig, "position_flags", f"{allFields:d}")
                print("Writing modified preferences to device")
                interface.getNode(args.dest).writeConfig("position")

        elif args.pos_fields is not None:
            # If --pos-fields invoked without args, read and display current value
            closeNow = True
            positionConfig = interface.getNode(args.dest).localConfig.position

            fieldNames = []
            for bit in positionConfig.PositionFlags.values():
                if positionConfig.position_flags & bit:
                    fieldNames.append(positionConfig.PositionFlags.Name(bit))
            print(" ".join(fieldNames))

        if args.set_ham:
            closeNow = True
            print(f"Setting Ham ID to {args.set_ham} and turning off encryption")
            interface.getNode(args.dest).setOwner(args.set_ham, is_licensed=True)
            # Must turn off encryption on primary channel
            interface.getNode(args.dest).turnOffEncryptionOnPrimaryChannel()

        if args.reboot:
            closeNow = True
            waitForAckNak = True
            interface.getNode(args.dest, False).reboot()

        if args.reboot_ota:
            closeNow = True
            waitForAckNak = True
            interface.getNode(args.dest, False).rebootOTA()

        if args.shutdown:
            closeNow = True
            waitForAckNak = True
            interface.getNode(args.dest, False).shutdown()

        if args.device_metadata:
            closeNow = True
            interface.getNode(args.dest, False).getMetadata()

        if args.begin_edit:
            closeNow = True
            interface.getNode(args.dest, False).beginSettingsTransaction()

        if args.commit_edit:
            closeNow = True
            interface.getNode(args.dest, False).commitSettingsTransaction()

        if args.factory_reset:
            closeNow = True
            waitForAckNak = True
            interface.getNode(args.dest, False).factoryReset()

        if args.remove_node:
            closeNow = True
            waitForAckNak = True
            interface.getNode(args.dest, False).removeNode(args.remove_node)

        if args.reset_nodedb:
            closeNow = True
            waitForAckNak = True
            interface.getNode(args.dest, False).resetNodeDb()

        if args.sendtext:
            closeNow = True
            channelIndex = 0
            if args.ch_index is not None:
                channelIndex = int(args.ch_index)
            ch = interface.localNode.getChannelByChannelIndex(channelIndex)
            logging.debug(f"ch:{ch}")
            if ch and ch.role != channel_pb2.Channel.Role.DISABLED:
                print(
                    f"Sending text message {args.sendtext} to {args.dest} on channelIndex:{channelIndex}"
                )
                interface.sendText(
                    args.sendtext,
                    args.dest,
                    wantAck=True,
                    channelIndex=channelIndex,
                    onResponse=interface.getNode(args.dest, False).onAckNak,
                )
            else:
                meshtastic.util.our_exit(
                    f"Warning: {channelIndex} is not a valid channel. Channel must not be DISABLED."
                )

        if args.traceroute:
            loraConfig = getattr(interface.localNode.localConfig, "lora")
            hopLimit = getattr(loraConfig, "hop_limit")
            dest = str(args.traceroute)
            print(f"Sending traceroute request to {dest} (this could take a while)")
            interface.sendTraceRoute(dest, hopLimit)

        if args.request_telemetry:
            if args.dest == BROADCAST_ADDR:
                meshtastic.util.our_exit("Warning: Must use a destination node ID.")
            else:
                print(f"Sending telemetry request to {args.dest} (this could take a while)")
                interface.sendTelemetry(destinationId=args.dest, wantResponse=True)

        if args.gpio_wrb or args.gpio_rd or args.gpio_watch:
            if args.dest == BROADCAST_ADDR:
                meshtastic.util.our_exit("Warning: Must use a destination node ID.")
            else:
                rhc = remote_hardware.RemoteHardwareClient(interface)

                if args.gpio_wrb:
                    bitmask = 0
                    bitval = 0
                    for wrpair in args.gpio_wrb or []:
                        bitmask |= 1 << int(wrpair[0])
                        bitval |= int(wrpair[1]) << int(wrpair[0])
                    print(
                        f"Writing GPIO mask 0x{bitmask:x} with value 0x{bitval:x} to {args.dest}"
                    )
                    rhc.writeGPIOs(args.dest, bitmask, bitval)
                    closeNow = True

                if args.gpio_rd:
                    bitmask = int(args.gpio_rd, 16)
                    print(f"Reading GPIO mask 0x{bitmask:x} from {args.dest}")
                    interface.mask = bitmask
                    rhc.readGPIOs(args.dest, bitmask, None)
                    # wait up to X seconds for a response
                    for _ in range(10):
                        time.sleep(1)
                        if interface.gotResponse:
                            break
                    logging.debug(f"end of gpio_rd")

                if args.gpio_watch:
                    bitmask = int(args.gpio_watch, 16)
                    print(
                        f"Watching GPIO mask 0x{bitmask:x} from {args.dest}. Press ctrl-c to exit"
                    )
                    while True:
                        rhc.watchGPIOs(args.dest, bitmask)
                        time.sleep(1)

        # handle settings
        if args.set:
            closeNow = True
            waitForAckNak = True
            node = interface.getNode(args.dest, False)

            # Handle the int/float/bool arguments
            pref = None
            for pref in args.set:
                found = False
                field = splitCompoundName(pref[0].lower())[0]
                for config in [node.localConfig, node.moduleConfig]:
                    config_type = config.DESCRIPTOR.fields_by_name.get(field)
                    if config_type:
                        if len(config.ListFields()) == 0:
                            node.requestConfig(
                                config.DESCRIPTOR.fields_by_name.get(field)
                            )
                        found = setPref(config, pref[0], pref[1])
                        if found:
                            break

            if found:
                print("Writing modified preferences to device")
                node.writeConfig(field)
            else:
                if Globals.getInstance().get_camel_case():
                    print(
                        f"{node.localConfig.__class__.__name__} and {node.moduleConfig.__class__.__name__} do not have an attribute {pref[0]}."
                    )
                else:
                    print(
                        f"{node.localConfig.__class__.__name__} and {node.moduleConfig.__class__.__name__} do not have attribute {pref[0]}."
                    )
                print("Choices are...")
                printConfig(node.localConfig)
                printConfig(node.moduleConfig)

        if args.configure:
            with open(args.configure[0], encoding="utf8") as file:
                configuration = yaml.safe_load(file)
                closeNow = True

                interface.getNode(args.dest, False).beginSettingsTransaction()

                if "owner" in configuration:
                    print(f"Setting device owner to {configuration['owner']}")
                    waitForAckNak = True
                    interface.getNode(args.dest, False).setOwner(configuration["owner"])

                if "owner_short" in configuration:
                    print(
                        f"Setting device owner short to {configuration['owner_short']}"
                    )
                    waitForAckNak = True
                    interface.getNode(args.dest, False).setOwner(
                        long_name=None, short_name=configuration["owner_short"]
                    )

                if "ownerShort" in configuration:
                    print(
                        f"Setting device owner short to {configuration['ownerShort']}"
                    )
                    waitForAckNak = True
                    interface.getNode(args.dest, False).setOwner(
                        long_name=None, short_name=configuration["ownerShort"]
                    )

                if "channel_url" in configuration:
                    print("Setting channel url to", configuration["channel_url"])
                    interface.getNode(args.dest).setURL(configuration["channel_url"])

                if "channelUrl" in configuration:
                    print("Setting channel url to", configuration["channelUrl"])
                    interface.getNode(args.dest).setURL(configuration["channelUrl"])

                if "location" in configuration:
                    alt = 0
                    lat = 0.0
                    lon = 0.0
                    localConfig = interface.localNode.localConfig

                    if "alt" in configuration["location"]:
                        alt = int(configuration["location"]["alt"])
                        localConfig.position.fixed_position = True
                        print(f"Fixing altitude at {alt} meters")
                    if "lat" in configuration["location"]:
                        lat = float(configuration["location"]["lat"])
                        localConfig.position.fixed_position = True
                        print(f"Fixing latitude at {lat} degrees")
                    if "lon" in configuration["location"]:
                        lon = float(configuration["location"]["lon"])
                        localConfig.position.fixed_position = True
                        print(f"Fixing longitude at {lon} degrees")
                    print("Setting device position")
                    interface.sendPosition(lat, lon, alt)
                    interface.localNode.writeConfig("position")

                if "config" in configuration:
                    localConfig = interface.getNode(args.dest).localConfig
                    for section in configuration["config"]:
                        traverseConfig(section, configuration["config"][section], localConfig)
                        interface.getNode(args.dest).writeConfig(
                            meshtastic.util.camel_to_snake(section)
                        )

                if "module_config" in configuration:
                    moduleConfig = interface.getNode(args.dest).moduleConfig
                    for section in configuration["module_config"]:
                        for pref in configuration["module_config"][section]:
                            setPref(
                                moduleConfig,
                                f"{meshtastic.util.camel_to_snake(section)}.{pref}",
                                str(configuration["module_config"][section][pref]),
                            )
                        interface.getNode(args.dest).writeConfig(
                            meshtastic.util.camel_to_snake(section)
                        )

                interface.getNode(args.dest, False).commitSettingsTransaction()
                print("Writing modified configuration to device")

        if args.export_config:
            # export the configuration (the opposite of '--configure')
            closeNow = True
            export_config(interface)

        if args.seturl:
            closeNow = True
            interface.getNode(args.dest).setURL(args.seturl)

        # handle changing channels

        if args.ch_add:
            channelIndex = our_globals.get_channel_index()
            if channelIndex is not None:
                # Since we set the channel index after adding a channel, don't allow --ch-index
                meshtastic.util.our_exit(
                    "Warning: '--ch-add' and '--ch-index' are incompatible. Channel not added."
                )
            closeNow = True
            if len(args.ch_add) > 10:
                meshtastic.util.our_exit(
                    "Warning: Channel name must be shorter. Channel not added."
                )
            n = interface.getNode(args.dest)
            ch = n.getChannelByName(args.ch_add)
            if ch:
                meshtastic.util.our_exit(
                    f"Warning: This node already has a '{args.ch_add}' channel. No changes were made."
                )
            else:
                # get the first channel that is disabled (i.e., available)
                ch = n.getDisabledChannel()
                if not ch:
                    meshtastic.util.our_exit("Warning: No free channels were found")
                chs = channel_pb2.ChannelSettings()
                chs.psk = meshtastic.util.genPSK256()
                chs.name = args.ch_add
                ch.settings.CopyFrom(chs)
                ch.role = channel_pb2.Channel.Role.SECONDARY
                print(f"Writing modified channels to device")
                n.writeChannel(ch.index)
                if channelIndex is None:
                    print(f"Setting newly-added channel's {ch.index} as '--ch-index' for further modifications")
                    our_globals.set_channel_index(ch.index)

        if args.ch_del:
            closeNow = True

            channelIndex = our_globals.get_channel_index()
            if channelIndex is None:
                meshtastic.util.our_exit(
                    "Warning: Need to specify '--ch-index' for '--ch-del'.", 1
                )
            else:
                if channelIndex == 0:
                    meshtastic.util.our_exit(
                        "Warning: Cannot delete primary channel.", 1
                    )
                else:
                    print(f"Deleting channel {channelIndex}")
                    ch = interface.getNode(args.dest).deleteChannel(channelIndex)

        def setSimpleConfig(modem_preset):
            """Set one of the simple modem_config"""
            channelIndex = our_globals.get_channel_index()
            if channelIndex is not None and channelIndex > 0:
                meshtastic.util.our_exit(
                    "Warning: Cannot set modem preset for non-primary channel", 1
                )
            # Overwrite modem_preset
            prefs = interface.getNode(args.dest).localConfig
            prefs.lora.modem_preset = modem_preset
            interface.getNode(args.dest).writeConfig("lora")

        # handle the simple radio set commands
        if args.ch_vlongslow:
            setSimpleConfig(config_pb2.Config.LoRaConfig.ModemPreset.VERY_LONG_SLOW)

        if args.ch_longslow:
            setSimpleConfig(config_pb2.Config.LoRaConfig.ModemPreset.LONG_SLOW)

        if args.ch_longfast:
            setSimpleConfig(config_pb2.Config.LoRaConfig.ModemPreset.LONG_FAST)

        if args.ch_medslow:
            setSimpleConfig(config_pb2.Config.LoRaConfig.ModemPreset.MEDIUM_SLOW)

        if args.ch_medfast:
            setSimpleConfig(config_pb2.Config.LoRaConfig.ModemPreset.MEDIUM_FAST)

        if args.ch_shortslow:
            setSimpleConfig(config_pb2.Config.LoRaConfig.ModemPreset.SHORT_SLOW)

        if args.ch_shortfast:
            setSimpleConfig(config_pb2.Config.LoRaConfig.ModemPreset.SHORT_FAST)

        if args.ch_set or args.ch_enable or args.ch_disable:
            closeNow = True

            channelIndex = our_globals.get_channel_index()
            if channelIndex is None:
                meshtastic.util.our_exit("Warning: Need to specify '--ch-index'.", 1)
            ch = interface.getNode(args.dest).channels[channelIndex]

            if args.ch_enable or args.ch_disable:
                if channelIndex == 0:
                    meshtastic.util.our_exit(
                        "Warning: Cannot enable/disable PRIMARY channel."
                    )

                enable = True  # default to enable
                if args.ch_enable:
                    enable = True
                if args.ch_disable:
                    enable = False

            # Handle the channel settings
            for pref in args.ch_set or []:
                if pref[0] == "psk":
                    found = True
                    ch.settings.psk = meshtastic.util.fromPSK(pref[1])
                else:
                    found = setPref(ch.settings, pref[0], pref[1])
                if not found:
                    category_settings = ['module_settings']
                    print(
                        f"{ch.settings.__class__.__name__} does not have an attribute {pref[0]}."
                    )
                    print("Choices are...")
                    for field in ch.settings.DESCRIPTOR.fields:
                        if field.name not in category_settings:
                            print(f"{field.name}")
                        else:
                            print(f"{field.name}:")
                            config = ch.settings.DESCRIPTOR.fields_by_name.get(field.name)
                            names = []
                            for sub_field in config.message_type.fields:
                                tmp_name = f"{field.name}.{sub_field.name}"
                                names.append(tmp_name)
                            for temp_name in sorted(names):
                                print(f"    {temp_name}")

                enable = True  # If we set any pref, assume the user wants to enable the channel

            if enable:
                ch.role = (
                    channel_pb2.Channel.Role.PRIMARY
                    if (channelIndex == 0)
                    else channel_pb2.Channel.Role.SECONDARY
                )
            else:
                ch.role = channel_pb2.Channel.Role.DISABLED

            print(f"Writing modified channels to device")
            interface.getNode(args.dest).writeChannel(channelIndex)

        if args.get_canned_message:
            closeNow = True
            print("")
            interface.getNode(args.dest).get_canned_message()

        if args.get_ringtone:
            closeNow = True
            print("")
            interface.getNode(args.dest).get_ringtone()

        if args.info:
            print("")
            # If we aren't trying to talk to our local node, don't show it
            if args.dest == BROADCAST_ADDR:
                interface.showInfo()
                print("")
                interface.getNode(args.dest).showInfo()
                closeNow = True
                print("")
                pypi_version = meshtastic.util.check_if_newer_version()
                if pypi_version:
                    print(
                        f"*** A newer version v{pypi_version} is available!"
                        ' Consider running "pip install --upgrade meshtastic" ***\n'
                    )
            else:
                print("Showing info of remote node is not supported.")
                print(
                    "Use the '--get' command for a specific configuration (e.g. 'lora') instead."
                )

        if args.get:
            closeNow = True
            node = interface.getNode(args.dest, False)
            for pref in args.get:
                found = getPref(node, pref[0])

            if found:
                print("Completed getting preferences")

        if args.nodes:
            closeNow = True
            if args.dest != BROADCAST_ADDR:
                print("Showing node list of a remote node is not supported.")
                return
            interface.showNodes()

        if args.qr:
            closeNow = True
            url = interface.localNode.getURL(includeAll=False)
            print(f"Primary channel URL {url}")
            qr = pyqrcode.create(url)
            print(qr.terminal())

        if args.listen:
            closeNow = False

        have_tunnel = platform.system() == "Linux"
        if have_tunnel and args.tunnel:
            # pylint: disable=C0415
            from . import tunnel

            # Even if others said we could close, stay open if the user asked for a tunnel
            closeNow = False
            if interface.noProto:
                logging.warning(f"Not starting Tunnel - disabled by noProto")
            else:
                if args.tunnel_net:
                    tunnel.Tunnel(interface, subnet=args.tunnel_net)
                else:
                    tunnel.Tunnel(interface)

        if args.ack or (args.dest != BROADCAST_ADDR and waitForAckNak):
            print(
                f"Waiting for an acknowledgment from remote node (this could take a while)"
            )
            interface.getNode(args.dest, False).iface.waitForAckNak()

        # if the user didn't ask for serial debugging output, we might want to exit after we've done our operation
        if (not args.seriallog) and closeNow:
            interface.close()  # after running command then exit

    except Exception as ex:
        print(f"Aborting due to: {ex}")
        interface.close()  # close the connection now, so that our app exits
        sys.exit(1)


def printConfig(config):
    """print configuration"""
    objDesc = config.DESCRIPTOR
    for config_section in objDesc.fields:
        if config_section.name != "version":
            config = objDesc.fields_by_name.get(config_section.name)
            print(f"{config_section.name}:")
            names = []
            for field in config.message_type.fields:
                tmp_name = f"{config_section.name}.{field.name}"
                if Globals.getInstance().get_camel_case():
                    tmp_name = meshtastic.util.snake_to_camel(tmp_name)
                names.append(tmp_name)
            for temp_name in sorted(names):
                print(f"    {temp_name}")


def onNode(node):
    """Callback invoked when the node DB changes"""
    print(f"Node changed: {node}")


def subscribe():
    """Subscribe to the topics the user probably wants to see, prints output to stdout"""
    pub.subscribe(onReceive, "meshtastic.receive")
    # pub.subscribe(onConnection, "meshtastic.connection")

    # We now call onConnected from main
    # pub.subscribe(onConnected, "meshtastic.connection.established")

    # pub.subscribe(onNode, "meshtastic.node")


def export_config(interface):
    """used in --export-config"""
    configObj = {}

    owner = interface.getLongName()
    owner_short = interface.getShortName()
    channel_url = interface.localNode.getURL()
    myinfo = interface.getMyNodeInfo()
    pos = myinfo.get("position")
    lat = None
    lon = None
    alt = None
    if pos:
        lat = pos.get("latitude")
        lon = pos.get("longitude")
        alt = pos.get("altitude")

    if owner:
        configObj["owner"] = owner
    if owner_short:
        configObj["owner_short"] = owner_short
    if channel_url:
        if Globals.getInstance().get_camel_case():
            configObj["channelUrl"] = channel_url
        else:
            configObj["channel_url"] = channel_url
    if lat or lon or alt:
        configObj["location"] = {"lat": lat, "lon": lon, "alt": alt}

    config = MessageToDict(interface.localNode.localConfig)
    if config:
        # Convert inner keys to correct snake/camelCase
        prefs = {}
        for pref in config:
            if Globals.getInstance().get_camel_case():
                prefs[meshtastic.util.snake_to_camel(pref)] = config[pref]
            else:
                prefs[pref] = config[pref]
        if Globals.getInstance().get_camel_case():
            configObj["config"] = config
        else:
            configObj["config"] = config

    module_config = MessageToDict(interface.localNode.moduleConfig)
    if module_config:
        # Convert inner keys to correct snake/camelCase
        prefs = {}
        for pref in module_config:
            if len(module_config[pref]) > 0:
                prefs[pref] = module_config[pref]
        if Globals.getInstance().get_camel_case():
            configObj["module_config"] = prefs
        else:
            configObj["module_config"] = prefs

    config = "# start of Meshtastic configure yaml\n"
    config += yaml.dump(configObj)
    print(config)
    return config


def common():
    """Shared code for all of our command line wrappers"""
    logfile = None
    our_globals = Globals.getInstance()
    args = our_globals.get_args()
    parser = our_globals.get_parser()
    logging.basicConfig(
        level=logging.DEBUG if (args.debug or args.listen) else logging.INFO,
        format="%(levelname)s file:%(filename)s %(funcName)s line:%(lineno)s %(message)s",
    )

    if len(sys.argv) == 1:
        parser.print_help(sys.stderr)
        meshtastic.util.our_exit("", 1)
    else:
        if args.support:
            meshtastic.util.support_info()
            meshtastic.util.our_exit("", 0)

        if args.ch_index is not None:
            channelIndex = int(args.ch_index)
            our_globals.set_channel_index(channelIndex)

        if not args.dest:
            args.dest = BROADCAST_ADDR

        if not args.seriallog:
            if args.noproto:
                args.seriallog = "stdout"
            else:
                args.seriallog = "none"  # assume no debug output in this case

        if args.deprecated is not None:
            logging.error(
                "This option has been deprecated, see help below for the correct replacement..."
            )
            parser.print_help(sys.stderr)
            meshtastic.util.our_exit("", 1)
        elif args.test:
            result = meshtastic.test.testAll()
            if not result:
                meshtastic.util.our_exit("Warning: Test was not successful.")
            else:
                meshtastic.util.our_exit("Test was a success.", 0)
        else:
            if args.seriallog == "stdout":
                logfile = sys.stdout
            elif args.seriallog == "none":
                args.seriallog = None
                logging.debug("Not logging serial output")
                logfile = None
            else:
                logging.info(f"Logging serial output to {args.seriallog}")
                # Note: using "line buffering"
                # pylint: disable=R1732
                logfile = open(args.seriallog, "w+", buffering=1, encoding="utf8")
                our_globals.set_logfile(logfile)

            subscribe()
            if args.ble_scan:
                logging.debug("BLE scan starting")
                client = BLEInterface(None, debugOut=logfile, noProto=args.noproto)
                try:
                    for x in client.scan():
                        print(f"Found: name='{x[1].local_name}' address='{x[0].address}'")
                finally:
                    client.close()
                meshtastic.util.our_exit("BLE scan finished", 0)
                return
            elif args.ble:
                client = BLEInterface(args.ble, debugOut=logfile, noProto=args.noproto)
            elif args.host:
                try:
                    client = meshtastic.tcp_interface.TCPInterface(
                        args.host, debugOut=logfile, noProto=args.noproto
                    )
                except Exception as ex:
                    meshtastic.util.our_exit(
                        f"Error connecting to {args.host}:{ex}", 1
                    )
            else:
                try:
                    client = meshtastic.serial_interface.SerialInterface(
                        args.port, debugOut=logfile, noProto=args.noproto
                    )
                except PermissionError as ex:
                    username = os.getlogin()
                    message = "Permission Error:\n"
                    message += (
                        "  Need to add yourself to the 'dialout' group by running:\n"
                    )
                    message += f"     sudo usermod -a -G dialout {username}\n"
                    message += "  After running that command, log out and re-login for it to take effect.\n"
                    message += f"Error was:{ex}"
                    meshtastic.util.our_exit(message)
                if client.devPath is None:
                    try:
                        client = meshtastic.tcp_interface.TCPInterface(
                            "localhost", debugOut=logfile, noProto=args.noproto
                        )
                    except Exception as ex:
                        meshtastic.util.our_exit(
                            f"Error connecting to localhost:{ex}", 1
                        )


            # We assume client is fully connected now
            onConnected(client)

            have_tunnel = platform.system() == "Linux"
            if (
                args.noproto or args.reply or (have_tunnel and args.tunnel) or args.listen
            ):  # loop until someone presses ctrlc
                while True:
                    time.sleep(1000)

        # don't call exit, background threads might be running still
        # sys.exit(0)

def addConnectionArgs(parser: argparse.ArgumentParser) -> argparse.ArgumentParser:
    """Add connection specifiation arguments"""

    outer = parser.add_argument_group('Connection', 'Optional arguments that specify how to connect to a Meshtastic device.')
    group = outer.add_mutually_exclusive_group()
    group.add_argument(
        "--port",
        help="The port of the device to connect to using serial, e.g. /dev/ttyUSB0.",
        default=None,
    )

    group.add_argument(
        "--host",
        help="The hostname or IP address of the device to connect to using TCP",
        default=None,
    )

    group.add_argument(
        "--ble",
        help="The BLE device address or name to connect to",
        default=None,
    )

    return parser


def initParser():
    """Initialize the command line argument parsing."""
    our_globals = Globals.getInstance()
    parser = our_globals.get_parser()
    args = our_globals.get_args()

    # The "Help" group includes the help option and other informational stuff about the CLI itself
    outerHelpGroup = parser.add_argument_group('Help')
    helpGroup = outerHelpGroup.add_mutually_exclusive_group()
    helpGroup.add_argument("-h", "--help", action="help", help="show this help message and exit")

    the_version = get_active_version()
    helpGroup.add_argument("--version", action="version", version=f"{the_version}")

    helpGroup.add_argument(
        "--support",
        action="store_true",
        help="Show support info (useful when troubleshooting an issue)",
    )

    # Connection arguments to indicate a device to connect to
    parser = addConnectionArgs(parser)

    # Arguments concerning viewing and setting configuration

    # Arguments for sending or requesting things from the local device

    # Arguments for sending or requesting things from the mesh

    # All the rest of the arguments
    group = parser.add_argument_group("optional arguments")
    group.add_argument(
        "--configure",
        help="Specify a path to a yaml(.yml) file containing the desired settings for the connected device.",
        action="append",
    )

    group.add_argument(
        "--export-config",
        help="Export the configuration in yaml(.yml) format.",
        action="store_true",
    )

    group.add_argument(
        "--seriallog",
        help="Log device serial output to either 'stdout', 'none' or a filename to append to.",
    )

    group.add_argument(
        "--info",
        help="Read and display the radio config information",
        action="store_true",
    )

    group.add_argument(
        "--get-canned-message",
        help="Show the canned message plugin message",
        action="store_true",
    )

    group.add_argument(
        "--get-ringtone", help="Show the stored ringtone", action="store_true"
    )

    group.add_argument(
        "--nodes",
        help="Print Node List in a pretty formatted table",
        action="store_true",
    )

    group.add_argument(
        "--qr",
        help="Display the QR code that corresponds to the current channel",
        action="store_true",
    )

    group.add_argument(
        "--get",
        help=(
            "Get a preferences field. Use an invalid field such as '0' to get a list of all fields."
            " Can use either snake_case or camelCase format. (ex: 'ls_secs' or 'lsSecs')"
        ),
        nargs=1,
        action="append",
    )

    group.add_argument(
        "--set",
        help="Set a preferences field. Can use either snake_case or camelCase format. (ex: 'ls_secs' or 'lsSecs')",
        nargs=2,
        action="append",
    )

    group.add_argument("--seturl", help="Set a channel URL", action="store")

    group.add_argument(
        "--ch-index",
        help="Set the specified channel index. Channels start at 0 (0 is the PRIMARY channel).",
        action="store",
    )

    group.add_argument(
        "--ch-add",
        help="Add a secondary channel, you must specify a channel name",
        default=None,
    )

    group.add_argument(
        "--ch-del", help="Delete the ch-index channel", action="store_true"
    )

    group.add_argument(
        "--ch-enable",
        help="Enable the specified channel",
        action="store_true",
        dest="ch_enable",
        default=False,
    )

    # Note: We are doing a double negative here (Do we want to disable? If ch_disable==True, then disable.)
    group.add_argument(
        "--ch-disable",
        help="Disable the specified channel",
        action="store_true",
        dest="ch_disable",
        default=False,
    )

    group.add_argument(
        "--ch-set",
        help=(
            "Set a channel parameter. To see channel settings available:'--ch-set all all --ch-index 0'. "
            "Can set the 'psk' using this command. To disable encryption on primary channel:'--ch-set psk none --ch-index 0'. "
            "To set encryption with a new random key on second channel:'--ch-set psk random --ch-index 1'. "
            "To set encryption back to the default:'--ch-set psk default --ch-index 0'. To set encryption with your "
            "own key: '--ch-set psk 0x1a1a1a1a2b2b2b2b1a1a1a1a2b2b2b2b1a1a1a1a2b2b2b2b1a1a1a1a2b2b2b2b --ch-index 0'."
        ),
        nargs=2,
        action="append",
    )

    group.add_argument(
        "--ch-vlongslow",
        help="Change to the very long-range and slow channel",
        action="store_true",
    )

    group.add_argument(
        "--ch-longslow",
        help="Change to the long-range and slow channel",
        action="store_true",
    )

    group.add_argument(
        "--ch-longfast",
        help="Change to the long-range and fast channel",
        action="store_true",
    )

    group.add_argument(
        "--ch-medslow",
        help="Change to the med-range and slow channel",
        action="store_true",
    )

    group.add_argument(
        "--ch-medfast",
        help="Change to the med-range and fast channel",
        action="store_true",
    )

    group.add_argument(
        "--ch-shortslow",
        help="Change to the short-range and slow channel",
        action="store_true",
    )

    group.add_argument(
        "--ch-shortfast",
        help="Change to the short-range and fast channel",
        action="store_true",
    )

    group.add_argument("--set-owner", help="Set device owner name", action="store")

    group.add_argument(
        "--set-canned-message",
        help="Set the canned messages plugin message (up to 200 characters).",
        action="store",
    )

    group.add_argument(
        "--set-ringtone",
        help="Set the Notification Ringtone (up to 230 characters).",
        action="store",
    )

    group.add_argument(
        "--set-owner-short", help="Set device owner short name", action="store"
    )

    group.add_argument(
        "--set-ham", help="Set licensed Ham ID and turn off encryption", action="store"
    )

    group.add_argument(
        "--dest",
        help="The destination node id for any sent commands, if not set '^all' or '^local' is assumed as appropriate",
        default=None,
    )

    group.add_argument(
        "--sendtext",
        help="Send a text message. Can specify a destination '--dest' and/or channel index '--ch-index'.",
    )

    group.add_argument(
        "--traceroute",
        help="Traceroute from connected node to a destination. "
        "You need pass the destination ID as argument, like "
        "this: '--traceroute !ba4bf9d0' "
        "Only nodes that have the encryption key can be traced.",
    )

    group.add_argument(
        "--request-telemetry", 
        help="Request telemetry from a node. "
        "You need pass the destination ID as argument with '--dest'. "
        "For repeaters, the nodeNum is required.",
        action="store_true",
    )

    group.add_argument(
        "--ack",
        help="Use in combination with --sendtext to wait for an acknowledgment.",
        action="store_true",
    )

    group.add_argument(
        "--reboot", help="Tell the destination node to reboot", action="store_true"
    )

    group.add_argument(
        "--reboot-ota",
        help="Tell the destination node to reboot into factory firmware",
        action="store_true",
    )

    group.add_argument(
        "--shutdown", help="Tell the destination node to shutdown", action="store_true"
    )

    group.add_argument(
        "--device-metadata",
        help="Get the device metadata from the node",
        action="store_true",
    )

    group.add_argument(
        "--begin-edit",
        help="Tell the node to open a transaction to edit settings",
        action="store_true",
    )

    group.add_argument(
        "--commit-edit",
        help="Tell the node to commit open settings transaction",
        action="store_true",
    )

    group.add_argument(
        "--factory-reset",
        help="Tell the destination node to install the default config",
        action="store_true",
    )

    group.add_argument(
        "--remove-node",
        help="Tell the destination node to remove a specific node from its DB, by node number or ID"
    )
    group.add_argument(
        "--reset-nodedb",
        help="Tell the destination node to clear its list of nodes",
        action="store_true",
    )

    group.add_argument(
        "--reply", help="Reply to received messages", action="store_true"
    )

    group.add_argument(
        "--gpio-wrb", nargs=2, help="Set a particular GPIO # to 1 or 0", action="append"
    )

    group.add_argument("--gpio-rd", help="Read from a GPIO mask (ex: '0x10')")

    group.add_argument(
        "--gpio-watch", help="Start watching a GPIO mask for changes (ex: '0x10')"
    )

    group.add_argument(
        "--no-time",
        help="Suppress sending the current time to the mesh",
        action="store_true",
    )

    group.add_argument("--setalt", help="Set device altitude in meters (allows use without GPS)")

    group.add_argument("--setlat", help="Set device latitude (allows use without GPS)")

    group.add_argument(
        "--setlon", help="Set device longitude (allows use without GPS)"
    )

    group.add_argument(
        "--pos-fields",
        help="Specify fields to send when sending a position. Use no argument for a list of valid values. "
        "Can pass multiple values as a space separated list like "
        "this: '--pos-fields POS_ALTITUDE POS_ALT_MSL'",
        nargs="*",
        action="store",
    )

    group.add_argument(
        "--debug", help="Show API library debug log messages", action="store_true"
    )

    group.add_argument(
        "--test",
        help="Run stress test against all connected Meshtastic devices",
        action="store_true",
    )

    group.add_argument(
        "--ble-scan",
        help="Scan for Meshtastic BLE devices",
        action="store_true",
    )

    group.add_argument(
        "--noproto",
        help="Don't start the API, just function as a dumb serial terminal.",
        action="store_true",
    )

    group.add_argument(
        "--listen",
        help="Just stay open and listen to the protobuf stream. Enables debug logging.",
        action="store_true",
    )

    have_tunnel = platform.system() == "Linux"
    if have_tunnel:
        tunnelArgs = parser.add_argument_group('Tunnel', 'Arguments related to establishing a tunnel device over the mesh.')
        tunnelArgs.add_argument(
            "--tunnel",
            action="store_true",
            help="Create a TUN tunnel device for forwarding IP packets over the mesh",
        )
        tunnelArgs.add_argument(
            "--subnet",
            dest="tunnel_net",
            help="Sets the local-end subnet address for the TUN IP bridge. (ex: 10.115' which is the default)",
            default=None,
        )

    parser.set_defaults(deprecated=None)


    args = parser.parse_args()
    our_globals.set_args(args)
    our_globals.set_parser(parser)


def main():
    """Perform command line meshtastic operations"""
    our_globals = Globals.getInstance()
    parser = argparse.ArgumentParser(
        add_help=False,
        epilog="If no connection arguments are specified, we search for a compatible serial device, "
               "and if none is found, then attempt a TCP connection to localhost.")
    our_globals.set_parser(parser)
    initParser()
    common()
    logfile = our_globals.get_logfile()
    if logfile:
        logfile.close()


def tunnelMain():
    """Run a meshtastic IP tunnel"""
    our_globals = Globals.getInstance()
    parser = argparse.ArgumentParser(add_help=False)
    our_globals.set_parser(parser)
    initParser()
    args = our_globals.get_args()
    args.tunnel = True
    our_globals.set_args(args)
    common()


if __name__ == "__main__":
    main()<|MERGE_RESOLUTION|>--- conflicted
+++ resolved
@@ -161,16 +161,12 @@
     objDesc = config.DESCRIPTOR
     config_part = config
     config_type = objDesc.fields_by_name.get(name[0])
-<<<<<<< HEAD
     if config_type and config_type.message_type is not None:
         for name_part in name[1:-1]:
             part_snake_name = meshtastic.util.camel_to_snake((name_part))
             config_part = getattr(config, config_type.name)
             config_type = config_type.message_type.fields_by_name.get(part_snake_name)
-    pref = False
-=======
     pref = None
->>>>>>> b280d0ba
     if config_type and config_type.message_type is not None:
         pref = config_type.message_type.fields_by_name.get(snake_name)
     # Others like ChannelSettings are standalone
